#!/usr/bin/env python
#
# Calculate 2D FRC following Nieuwenhuizen, Nature Methods, 2013
#
# Note that this calculates the uncorrected FRC.
#
# Hazen 10/14
#

import math
import matplotlib
import matplotlib.pyplot as pyplot
import numpy
<<<<<<< HEAD
import sys
import argparse
=======
>>>>>>> b16d9da6

import storm_analysis.frc.frc_c as frcC
import storm_analysis.sa_library.arraytoimage as arraytoimage
import storm_analysis.sa_library.i3togrid as i3togrid
import storm_analysis.sa_library.readinsight3 as readinsight3

<<<<<<< HEAD

def calc2d(in_list, results, show_plot):

    pixel_size = 160.0
    storm_scale = 8

    # Load the data.
    i3_grid = i3togrid.I3GData(in_list, scale = storm_scale)
=======
pixel_size = 160.0
storm_scale = 8

def frcCalc2d(mlist_name, show_plot = False):

    # Load the data.
    i3_grid = i3togrid.I3GData(mlist_name, scale = storm_scale)
>>>>>>> b16d9da6

    # Split the data (approximately) in half & generate 2D histograms.
    print("Searching for mid-point")

    # For simulations the .dax file might not actually have as many 
    # frames as the molecule list so use a hack to get the number of
    # frames in the molecule list.
    max_f = int(numpy.max(i3_grid.i3data['fr'])) + 1
    locs = round(numpy.sum(i3_grid.i3To2DGridAllChannelsMerged(fmax = max_f)))

    start = 0
    end = max_f
    half_locs = locs/2
    while ((end - start) > 1):
        mid = (end - start)/2 + start
        print("  ", start, mid, end)
        grid1 = i3_grid.i3To2DGridAllChannelsMerged(fmin = 0, fmax = mid)
        if (numpy.sum(grid1) < half_locs):
            start = mid
        else:
            end = mid

    print(" mid-point:", end)
    grid1 = i3_grid.i3To2DGridAllChannelsMerged(fmin = 0, fmax = end)
    grid2 = i3_grid.i3To2DGridAllChannelsMerged(fmin = end, fmax = max_f)

    # Compute FFT
    print("Calculating")
    grid1_fft = numpy.fft.fftshift(numpy.fft.fft2(grid1))
    grid2_fft = numpy.fft.fftshift(numpy.fft.fft2(grid2))

    grid1_fft_sqr = grid1_fft * numpy.conj(grid1_fft)
    grid2_fft_sqr = grid2_fft * numpy.conj(grid2_fft)
    grid1_grid2 = grid1_fft * numpy.conj(grid2_fft)

    if show_plot:
        arraytoimage.singleColorImage(numpy.abs(grid1_fft), "grid1")
        arraytoimage.singleColorImage(numpy.abs(grid2_fft), "grid2")

    [frc, frc_counts] = frcC.frc(grid1_fft, grid2_fft)

    # Plot results
    for i in range(frc.size):
        if (frc_counts[i] > 0):
            frc[i] = frc[i]/float(frc_counts[i])
        else:
            frc[i] = 0.0

    xvals = numpy.arange(frc.size)
    xvals = xvals/(float(grid1_fft.shape[0]) * pixel_size * (1.0/float(storm_scale)))
    frc = numpy.real(frc)

<<<<<<< HEAD
    fp = open(results, "w")
    for i in range(xvals.size):
        fp.write(str(xvals[i]) + "," + str(frc[i]) + "\n")
    fp.close()

    if show_plot:
            
=======
    if show_plot:
>>>>>>> b16d9da6
        fig = pyplot.figure()
        ax = fig.add_subplot(111)
        ax.scatter(xvals, frc)
        pyplot.xlim([xvals[0], xvals[-1]])
        pyplot.ylim([-0.2,1.2])
        pyplot.xlabel("Spatial Frequency (nm-1)")
        pyplot.ylabel("Correlation")
        pyplot.show()

<<<<<<< HEAD

if __name__ == "__main__":


    parser = argparse.ArgumentParser(description='Calculate 2D FRC following Nieuwenhuizen, Nature Methods, 2013')
    
    parser.add_argument('--in', dest='in_list', type=str, required=True)
    parser.add_argument('--res', dest='results', type=str, required=True)
    parser.add_argument('--plot', dest='show_plot', type=bool, required=False, default=False)

    args = parser.parse_args()

    calc2d(args.in_list, args.results, args.show_plot)

=======
    return [xvals, frc]


if (__name__ == "__main__"):

    import sys

    if (len(sys.argv) < 3):
        print("usage: <in_list.bin> <results.txt> <show plot 0,1 (optional)>")
        exit()

    show_plot = True
    if (len(sys.argv) == 4) and (sys.argv[3] == "0"):
        show_plot = False

    [xvals, frc] = frcCalc2d(sys.argv[1], show_plot)

    with open(sys.argv[2], "w") as fp:
        for i in range(xvals.size):
            fp.write(str(xvals[i]) + "," + str(frc[i]) + "\n")

    
#
>>>>>>> b16d9da6
# The MIT License
#
# Copyright (c) 2014 Zhuang Lab, Harvard University
#
# Permission is hereby granted, free of charge, to any person obtaining a copy
# of this software and associated documentation files (the "Software"), to deal
# in the Software without restriction, including without limitation the rights
# to use, copy, modify, merge, publish, distribute, sublicense, and/or sell
# copies of the Software, and to permit persons to whom the Software is
# furnished to do so, subject to the following conditions:
#
# The above copyright notice and this permission notice shall be included in
# all copies or substantial portions of the Software.
#
# THE SOFTWARE IS PROVIDED "AS IS", WITHOUT WARRANTY OF ANY KIND, EXPRESS OR
# IMPLIED, INCLUDING BUT NOT LIMITED TO THE WARRANTIES OF MERCHANTABILITY,
# FITNESS FOR A PARTICULAR PURPOSE AND NONINFRINGEMENT. IN NO EVENT SHALL THE
# AUTHORS OR COPYRIGHT HOLDERS BE LIABLE FOR ANY CLAIM, DAMAGES OR OTHER
# LIABILITY, WHETHER IN AN ACTION OF CONTRACT, TORT OR OTHERWISE, ARISING FROM,
# OUT OF OR IN CONNECTION WITH THE SOFTWARE OR THE USE OR OTHER DEALINGS IN
# THE SOFTWARE.
#<|MERGE_RESOLUTION|>--- conflicted
+++ resolved
@@ -11,35 +11,20 @@
 import matplotlib
 import matplotlib.pyplot as pyplot
 import numpy
-<<<<<<< HEAD
-import sys
-import argparse
-=======
->>>>>>> b16d9da6
 
 import storm_analysis.frc.frc_c as frcC
 import storm_analysis.sa_library.arraytoimage as arraytoimage
 import storm_analysis.sa_library.i3togrid as i3togrid
 import storm_analysis.sa_library.readinsight3 as readinsight3
 
-<<<<<<< HEAD
 
-def calc2d(in_list, results, show_plot):
+def frcCalc2d(in_list, results, show_plot):
 
     pixel_size = 160.0
     storm_scale = 8
-
-    # Load the data.
-    i3_grid = i3togrid.I3GData(in_list, scale = storm_scale)
-=======
-pixel_size = 160.0
-storm_scale = 8
-
-def frcCalc2d(mlist_name, show_plot = False):
-
+    
     # Load the data.
     i3_grid = i3togrid.I3GData(mlist_name, scale = storm_scale)
->>>>>>> b16d9da6
 
     # Split the data (approximately) in half & generate 2D histograms.
     print("Searching for mid-point")
@@ -92,17 +77,11 @@
     xvals = xvals/(float(grid1_fft.shape[0]) * pixel_size * (1.0/float(storm_scale)))
     frc = numpy.real(frc)
 
-<<<<<<< HEAD
-    fp = open(results, "w")
+    with open(results, "w") as fp
     for i in range(xvals.size):
         fp.write(str(xvals[i]) + "," + str(frc[i]) + "\n")
-    fp.close()
 
     if show_plot:
-            
-=======
-    if show_plot:
->>>>>>> b16d9da6
         fig = pyplot.figure()
         ax = fig.add_subplot(111)
         ax.scatter(xvals, frc)
@@ -112,11 +91,11 @@
         pyplot.ylabel("Correlation")
         pyplot.show()
 
-<<<<<<< HEAD
 
-if __name__ == "__main__":
+if (__name__ == "__main__"):
 
-
+    import argparse
+    
     parser = argparse.ArgumentParser(description='Calculate 2D FRC following Nieuwenhuizen, Nature Methods, 2013')
     
     parser.add_argument('--in', dest='in_list', type=str, required=True)
@@ -127,31 +106,7 @@
 
     calc2d(args.in_list, args.results, args.show_plot)
 
-=======
-    return [xvals, frc]
 
-
-if (__name__ == "__main__"):
-
-    import sys
-
-    if (len(sys.argv) < 3):
-        print("usage: <in_list.bin> <results.txt> <show plot 0,1 (optional)>")
-        exit()
-
-    show_plot = True
-    if (len(sys.argv) == 4) and (sys.argv[3] == "0"):
-        show_plot = False
-
-    [xvals, frc] = frcCalc2d(sys.argv[1], show_plot)
-
-    with open(sys.argv[2], "w") as fp:
-        for i in range(xvals.size):
-            fp.write(str(xvals[i]) + "," + str(frc[i]) + "\n")
-
-    
-#
->>>>>>> b16d9da6
 # The MIT License
 #
 # Copyright (c) 2014 Zhuang Lab, Harvard University
